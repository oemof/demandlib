# -*- coding: utf-8 -*-
"""
Implementation of the bdew standard load profiles for electric power.


"""
import logging
from datetime import time as settime

import pandas as pd

from .tools import add_weekdays2df


class IndustrialLoadProfile:
    """Generate an industrial heat or electric load profile."""

    def __init__(self, dt_index, holidays=None):
        self.dataframe = pd.DataFrame(index=dt_index)
        self.dataframe = add_weekdays2df(
            self.dataframe, holiday_is_sunday=True, holidays=holidays
        )

    def simple_profile(self, annual_demand, **kwargs):
        """
        Create industrial load profile

        Parameters
        ----------
        annual_demand : float
            Total demand.

        Other Parameters
        ----------------
        am : datetime.time
            beginning of workday
        pm : datetime.time
            end of workday
        week : list
            list of weekdays
        weekend : list
            list of weekend days
        profile_factors : dictionary
            dictionary with scaling factors for night and day of weekdays and
            weekend days
        """

        # Day(am to pm), night (pm to am), week day (week),
        # weekend day (weekend)
        am = kwargs.get("am", settime(7, 00, 0))
        pm = kwargs.get("pm", settime(23, 30, 0))

        week = kwargs.get("week", [1, 2, 3, 4, 5])
        weekend = kwargs.get("weekend", [0, 6, 7])

        default_factors = {
            "week": {"day": 0.8, "night": 0.6},
            "weekend": {"day": 0.9, "night": 0.7},
        }

        profile_factors = kwargs.get("profile_factors", default_factors)

        self.dataframe["ind"] = 0

<<<<<<< HEAD
        self.dataframe["ind"].mask(
            self.dataframe["weekday"].between_time(am, pm).isin(week),
            profile_factors["week"]["day"],
            inplace=True,
        )
        self.dataframe["ind"].mask(
            self.dataframe["weekday"].between_time(pm, am).isin(week),
            profile_factors["week"]["night"],
            inplace=True,
        )
        self.dataframe["ind"].mask(
            self.dataframe["weekday"].between_time(am, pm).isin(weekend),
            profile_factors["weekend"]["day"],
            inplace=True,
        )
        self.dataframe["ind"].mask(
            self.dataframe["weekday"].between_time(pm, am).isin(weekend),
            profile_factors["weekend"]["night"],
            inplace=True,
=======
        self.dataframe["ind"] = self.dataframe["ind"].mask(
            cond=self.dataframe["weekday"].between_time(am, pm).isin(week),
            other=profile_factors["week"]["day"],
        )
        self.dataframe["ind"] = self.dataframe["ind"].mask(
            cond=self.dataframe["weekday"].between_time(pm, am).isin(week),
            other=profile_factors["week"]["night"],
        )
        self.dataframe["ind"] = self.dataframe["ind"].mask(
            cond=self.dataframe["weekday"].between_time(am, pm).isin(weekend),
            other=profile_factors["weekend"]["day"],
        )
        self.dataframe["ind"] = self.dataframe["ind"].mask(
            cond=self.dataframe["weekday"].between_time(pm, am).isin(weekend),
            other=profile_factors["weekend"]["night"],
>>>>>>> 9c4ea83c
        )

        if self.dataframe["ind"].isnull().any(axis=0):
            logging.error("NAN value found in industrial load profile")

        time_interval = self.dataframe.index.freq.nanos / 3.6e12

        return (
            self.dataframe["ind"]
            / self.dataframe["ind"].sum()
            * annual_demand
            / time_interval
        )<|MERGE_RESOLUTION|>--- conflicted
+++ resolved
@@ -62,27 +62,6 @@
 
         self.dataframe["ind"] = 0
 
-<<<<<<< HEAD
-        self.dataframe["ind"].mask(
-            self.dataframe["weekday"].between_time(am, pm).isin(week),
-            profile_factors["week"]["day"],
-            inplace=True,
-        )
-        self.dataframe["ind"].mask(
-            self.dataframe["weekday"].between_time(pm, am).isin(week),
-            profile_factors["week"]["night"],
-            inplace=True,
-        )
-        self.dataframe["ind"].mask(
-            self.dataframe["weekday"].between_time(am, pm).isin(weekend),
-            profile_factors["weekend"]["day"],
-            inplace=True,
-        )
-        self.dataframe["ind"].mask(
-            self.dataframe["weekday"].between_time(pm, am).isin(weekend),
-            profile_factors["weekend"]["night"],
-            inplace=True,
-=======
         self.dataframe["ind"] = self.dataframe["ind"].mask(
             cond=self.dataframe["weekday"].between_time(am, pm).isin(week),
             other=profile_factors["week"]["day"],
@@ -98,7 +77,6 @@
         self.dataframe["ind"] = self.dataframe["ind"].mask(
             cond=self.dataframe["weekday"].between_time(pm, am).isin(weekend),
             other=profile_factors["weekend"]["night"],
->>>>>>> 9c4ea83c
         )
 
         if self.dataframe["ind"].isnull().any(axis=0):
