--- conflicted
+++ resolved
@@ -22,6 +22,13 @@
 
 class ElecSlp:
     """Generate electrical standardized load profiles based on the BDEW method.
+
+    Attributes
+    ----------
+    datapath : string
+        Path to the csv files containing the load profile data.
+    date_time_index : pandas.DateTimeIndex
+        Time range for and frequency for the profile.
 
     Parameters
     ----------
@@ -50,18 +57,17 @@
         self._date_time_index = pd.date_range(
             datetime.datetime(year, 1, 1, 0), periods=hoy * 4, freq="15Min"
         )
-        self._seasons = {
-            "summer1": [5, 15, 9, 14],  # summer: 15.05. to 14.09
-            "transition1": [3, 21, 5, 14],  # transition1 :21.03. to 14.05
-            "transition2": [9, 15, 10, 31],  # transition2 :15.09. to 31.10
-            "winter1": [1, 1, 3, 20],  # winter1:  01.01. to 20.03
-            "winter2": [11, 1, 12, 31],  # winter2: 01.11. to 31.12
-        }
-        if seasons is not None:
-            self._seasons.update(seasons)
-
-        self._year = year
-
+        if seasons is None:
+            self.seasons = {
+                "summer1": [5, 15, 9, 14],  # summer: 15.05. to 14.09
+                "transition1": [3, 21, 5, 14],  # transition1 :21.03. to 14.05
+                "transition2": [9, 15, 10, 31],  # transition2 :15.09. to 31.10
+                "winter1": [1, 1, 3, 20],  # winter1:  01.01. to 20.03
+                "winter2": [11, 1, 12, 31],  # winter2: 01.11. to 31.12
+            }
+        else:
+            self.seasons = seasons
+        self.year = year
         # Create the default profiles
         self.slp_frame = self.all_load_profiles(
             self._date_time_index, holidays=holidays
@@ -112,16 +118,13 @@
         tmp_df.set_index(index, inplace=True)
 
         # Create empty DataFrame to take the results.
-        new_df = pd.DataFrame(
-            index=dt_index, columns=slp_types, dtype=float
-        ).fillna(0)
+        new_df = pd.DataFrame(index=dt_index, columns=slp_types).fillna(0)
         new_df = add_weekdays2df(
             new_df, holidays=holidays, holiday_is_sunday=True
         )
 
-        new_df["hour"] = dt_index.hour.astype(int)
-        new_df["weekday"] = new_df["weekday"].astype(int)
-        new_df["minute"] = dt_index.minute.astype(int)
+        new_df["hour"] = dt_index.hour
+        new_df["minute"] = dt_index.minute
         time_df = new_df[["date", "hour", "minute", "weekday"]].copy()
         tmp_df[slp_types] = tmp_df[slp_types].astype(float)
 
@@ -145,11 +148,7 @@
                 left_on=left_cols,
                 right_on=right_cols,
                 how="inner",
-<<<<<<< HEAD
-            ).drop(["hour_of_day"], axis=1)
-=======
             ).drop(labels=["hour_of_day"], axis=1)
->>>>>>> 9c4ea83c
 
             merged_df.index = (
                 pd.to_datetime(merged_df["date"])
@@ -171,16 +170,11 @@
         edges. Functions resolution is daily.
 
             .. math::
-<<<<<<< HEAD
                 F_t = -3,92\cdot10^{-10} \cdot t^4 + 3,2\cdot10^{-7}
                 \cdot t^3– 7,02\cdot10^{-5}\cdot t^2 + 2,1\cdot10^{-3}
                 \cdot t + 1,24
 
         With `t` the day of the year as a decimal number.
-=======
-                f(x) = -3.916649251 * 10^-10 * x^4 + 3.2 * 10^-7 * x^3 - 7.02
-                * 10^-5 * x^2+0.0021 * x + 1.24
->>>>>>> 9c4ea83c
 
         Adjustment of accuracy: from -3,92 to -3.916649251
         """
